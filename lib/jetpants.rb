# This is the Jetpants module entrypoint. It loads all base Jetpants files,
# configuration, and plugins. It then initializes the object model / database
# topology.

require 'sequel'
require 'net/ssh'
require 'yaml'

module Jetpants; end

$LOAD_PATH.unshift File.join(File.dirname(__FILE__), 'jetpants'), File.join(File.dirname(__FILE__), '..', 'plugins')
%w(output callback table host db pool topology shard monkeypatch commandsuite).each {|g| require g}

# Since Jetpants is extremely multi-threaded, we need to force uncaught exceptions to
# kill all threads in order to have any kind of sane error handling.
Thread.abort_on_exception = true

# Namespace for the Jetpants toolkit.
module Jetpants

  # Establish default configuration values, and then merge in whatever we find globally
  # in /etc/jetpants.yaml and per-user in ~/.jetpants.yaml
  @config = {
    'max_concurrency'         =>  20,         # max threads/conns per database
    'standby_slaves_per_pool' =>  2,          # number of standby slaves in every pool
    'backup_slaves_per_pool'  =>  1,          # number of backup slaves in every pool
    'mysql_schema'            =>  'test',     # database name
    'mysql_app_user'          =>  'appuser',  # mysql user for application
    'mysql_app_password'      =>  '',         # mysql password for application
    'mysql_repl_user'         =>  'repluser', # mysql user for replication
    'mysql_repl_password'     =>  '',         # mysql password for replication
    'mysql_root_password'     =>  false,      # mysql root password. omit if specified in /root/.my.cnf instead.
    'mysql_grant_ips'         =>  ['192.168.%'],  # mysql user manipulations are applied to these IPs
    'mysql_grant_privs'       =>  ['ALL'],    # mysql user manipulations grant this set of privileges by default
    'mysql_clone_ignore'      =>  ['information_schema', 'performance_schema'], # these schemata will be ignored during cloning
    'export_location'         =>  '/tmp',     # directory to use for data dumping
    'verify_replication'      =>  true,       # raise exception if the 2 repl threads are in different states, or if actual repl topology differs from Jetpants' understanding of it
    'plugins'                 =>  {},         # hash of plugin name => arbitrary plugin data (usually a nested hash of settings)
    'ssh_keys'                =>  nil,        # array of SSH key file locations
    'sharded_tables'          =>  [],         # array of name => {sharding_key=>X, chunks=>Y} hashes
    'compress_with'           =>  false,      # command line to use for compression in large file transfers
    'decompress_with'         =>  false,      # command line to use for decompression in large file transfers
    'private_interface'       =>  'bond0',    # network interface corresponding to private IP
    'output_caller_info'      =>  false,      # includes calling file, line and method in output calls
    'debug_exceptions'        =>  false,      # open a pry session when an uncaught exception is thrown
<<<<<<< HEAD
    'repl_wait_interval'      =>  1,          # default sleep interval currently used in pause_replication_with
=======
    'log_file'                =>  '/var/log/jetpants.log', # where to log all output from the jetpants commands
>>>>>>> 51187f15
  }

  config_paths = ["/etc/jetpants.yaml", "~/.jetpants.yml", "~/.jetpants.yaml"]
  config_loaded = false

  config_paths.each do |path|
    begin
      overrides = YAML.load_file(File.expand_path path)
      @config.deep_merge! overrides
      config_loaded = true
    rescue Errno::ENOENT => error
    rescue ArgumentError => error
      puts "YAML parsing error in configuration file #{path} : #{error.message}\n\n"
      exit
    end
  end

  unless config_loaded
    puts "Could not find any readable configuration files at either /etc/jetpants.yaml or ~/.jetpants.yaml\n\n"
    exit
  end
  
  class << self
    include Output

    # A singleton Jetpants::Topology object is accessible from the global 
    # Jetpants module namespace.
    attr_reader :topology
    
    # Returns true if the specified plugin is enabled, false otherwise.
    def plugin_enabled?(plugin_name)
      !!@config['plugins'][plugin_name]
    end
    
    # Returns a hash containing :user => username string, :pass => password string
    # for the MySQL application user, as found in Jetpants' configuration. Plugins
    # may freely override this if there's a better way to obtain this password --
    # for example, if you already distribute an application configuration or
    # credentials file to all of your servers.
    def app_credentials
      {user: @config['mysql_app_user'], pass: @config['mysql_app_password']}
    end
    
    # Returns a hash containing :user => username string, :pass => password string
    # for the MySQL replication user, as found in Jetpants' configuration. Plugins
    # may freely override this if there's a better way to obtain this password --
    # for example, by parsing master.info on a specific slave in your topology.
    # SEE ALSO: DB#replication_credentials, which only falls back to the global
    # version when needed.
    def replication_credentials
      {user: @config['mysql_repl_user'], pass: @config['mysql_repl_password']}
    end
    
    # Proxy missing top-level Jetpants methods to the configuration hash,
    # or failing that, to the Topology singleton.
    def method_missing(name, *args, &block)
      if @config.has_key? name.to_s
        @config[name.to_s]
      elsif name.to_s[-1] == '=' && @config.has_key?(name.to_s[0..-2])
        var = name.to_s[0..-2]
        @config[var] = args[0]
      elsif @topology.respond_to? name
        @topology.send name, *args, &block
      else
        super
      end
    end
    
    def respond_to?(name, include_private=false)
      super || @config[name] || @topology.respond_to?(name)
    end

    def with_retries(retries = nil, max_retry_backoff = nil)
      retries = 1 unless retries.is_a?(Integer) and retries >= 0
      max_retry_backoff = 16 unless max_retry_backoff.is_a?(Integer) and max_retry_backoff >= 0
      backoff ||= 0

      yield if block_given?
    rescue SystemExit, Interrupt
      raise
    rescue Exception => e
      output e
      if retries.zero?
        output "Max retries exceeded. Not retrying."
        raise e
      else
        retries -= 1
        output "Backing off for #{backoff} seconds, then retrying."
        sleep backoff
        # increase backoff, taking the path 0, 1, 2, 4, 8, ..., max_retry_backoff
        backoff = [(backoff == 0) ? 1 : backoff << 1, max_retry_backoff].min
        retry
      end
    end
  end

  # Load plugins at this point, to allow them to override any of the previously-defined methods
  # in any of the loaded classes
  (@config['plugins'] || {}).each do |name, attributes|
    begin
      require "#{name}/#{name}"
    rescue LoadError
      require name
    end
  end
  
  # Finally, initialize topology object
  @topology = Topology.new
  @topology.load_pools
end<|MERGE_RESOLUTION|>--- conflicted
+++ resolved
@@ -43,11 +43,8 @@
     'private_interface'       =>  'bond0',    # network interface corresponding to private IP
     'output_caller_info'      =>  false,      # includes calling file, line and method in output calls
     'debug_exceptions'        =>  false,      # open a pry session when an uncaught exception is thrown
-<<<<<<< HEAD
     'repl_wait_interval'      =>  1,          # default sleep interval currently used in pause_replication_with
-=======
     'log_file'                =>  '/var/log/jetpants.log', # where to log all output from the jetpants commands
->>>>>>> 51187f15
   }
 
   config_paths = ["/etc/jetpants.yaml", "~/.jetpants.yml", "~/.jetpants.yaml"]
