--- conflicted
+++ resolved
@@ -76,15 +76,6 @@
     end
     
     # Returns true if this database is a spare node and looks ready for use, false otherwise.
-<<<<<<< HEAD
-    # The default implementation just ensures a collins status of allocated and a collins state of spare.
-    # Downstream plugins may override this to do additional checks to ensure the node is
-    # in a sane state. (The caller of this method already checks that the node is SSHable,
-    # and that MySQL is running, and the node isn't already in a pool -- so no need to
-    # check any of those here.)
-    def usable_spare?
-      collins_status.downcase == 'allocated' && collins_state.downcase == 'spare'
-=======
     # Normally no need for plugins to override this (as of Jetpants 0.8.1), they should 
     # override DB#validate_spare instead.
     def usable_spare?
@@ -100,20 +91,21 @@
         end
       end
       @spare_validation_errors.size == 0
->>>>>>> ca13989f
     end
     
     # Performs validation checks on this node to see whether it is a usable spare.
-    # The default implementation just ensures a collins status of Provisioned.
+    # The default implementation just ensures a collins status of Allocated and state
+    # of SPARE.
     # Downstream plugins may override this to do additional checks to ensure the node is
-    # in a sane state.
+    # in a sane condition.
     # No need to check whether the node is SSHable, MySQL is running, or not already in
     # a pool -- DB#usable_spare? already does that automatically.
     def validate_spare
-      # Confirm still in provisioned state. (Because Collins find API hits a search index
-      # which isn't synchronously updated with all writes, there's potential for a find
-      # call to return assets that just transitioned out of provisioned.)
-      @spare_validation_errors << "Unexpected status value: #{collins_status}" unless collins_status.downcase == 'provisioned'
+      # Confirm node is in Allocated:SPARE status:state. (Because Collins find API hits a
+      # search index which isn't synchronously updated with all writes, there's potential
+      # for a find call to return assets that just transitioned out of provisioned.)
+      status_state = "#{collins_status.downcase}:#{collins_state.upcase}"
+      @spare_validation_errors << "Unexpected status:state value: #{status_state}" unless status_state == 'allocated:SPARE'
     end
   end
 end